name: Pylint

on:
  push:
    branches: [ '*' ]
  pull_request:
    branches: [ '*' ]

jobs:
  lint:
    runs-on: ubuntu-latest
    steps:
    - uses: actions/checkout@v4
    - name: Set up Python
      uses: actions/setup-python@v5
      with:
<<<<<<< HEAD
        python-version: '3.11'
=======
        python-version: "3.11"
>>>>>>> fa9b90aa
    - name: Install dependencies
      run: |
        python -m pip install --upgrade pip
        pip install -r requirements.txt
    - name: Run Pylint
      run: |
        pylint --fail-under=8.0 $(git ls-files '*.py')<|MERGE_RESOLUTION|>--- conflicted
+++ resolved
@@ -14,11 +14,7 @@
     - name: Set up Python
       uses: actions/setup-python@v5
       with:
-<<<<<<< HEAD
-        python-version: '3.11'
-=======
         python-version: "3.11"
->>>>>>> fa9b90aa
     - name: Install dependencies
       run: |
         python -m pip install --upgrade pip
