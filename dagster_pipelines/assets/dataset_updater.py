"""
Update and synchronize sentiment data in ArcticDB for specified tickers and dates.
"""

import os
from datetime import datetime
import pandas as pd

from dagster_pipelines.utils.database_utils import (
    arctic_db_write_or_append,
    arctic_db_batch_update,
    check_db_fragmentation,
)
from dagster_pipelines.utils.sentiment_utils import (
    get_chart_for_symbols,
    select_zoom,
    save_sentiment_data,
)
from dagster_pipelines.utils.datetime_utils import (
    ensure_timezone,
    get_market_day_from_date,
    get_timedelta_market_days,
)
from dagster_pipelines.config.constants import (
    EASTERN_TZ,
    BASE_DATASET_SYMBOLS,
    OUTPUT_DIR,
    SENTIMENT_TIME_PADDING,
    SENTIMENT_SAVE_MARKET_DAYS_ONLY,
)


# Requires many arguments for update flexibility
# pylint: disable=too-many-arguments
def _download_and_update_sentiment_data(
    arctic_library: object,
    tickers: list,
    zoom: str,
    last_available_datetime: datetime,
    current_datetime: datetime,
    logger: object,
    add_new_columns: bool = False,
) -> None:
    """
    Download and update sentiment data for a list of tickers.

    Args:
        arctic_library (object): ArcticDB library instance.
        tickers (list): List of ticker symbols to update.
        zoom (str): Zoom level for sentiment data.
        last_available_datetime (datetime): The last available datetime for sentiment data.
        current_datetime (datetime): The current datetime.
        logger (object): Logger for logging messages.
        add_new_columns (bool): Whether new columns will be added to the dataset.
    """

    st_username = os.environ["STOCKTWITS_USERNAME"]
    st_password = os.environ["STOCKTWITS_PASSWORD"]

    # Download sentiment data for given tickers
    updated_sentiment_df = get_chart_for_symbols(
        symbols=tickers,
        zoom=zoom,
        timeout=50,
        username=st_username,
        password=st_password,
        logger=logger,
    ).select_dtypes(include=["float64", "int64"])

    # make sure no partial bars are in the dataset
    updated_sentiment_df = updated_sentiment_df[
        updated_sentiment_df.index
        <= current_datetime + pd.Timedelta(minutes=SENTIMENT_TIME_PADDING)
    ]

    # If updating with 1D zoom, we only want the sentiment at market close
    if zoom == "1D":
        market_close = pd.Timestamp("16:00:00").tz_localize(EASTERN_TZ).time()
        updated_sentiment_df = updated_sentiment_df[
            updated_sentiment_df.index.time == market_close
        ]

    if add_new_columns:
        # If adding new tickers, get all data before current time
        updated_sentiment_df = updated_sentiment_df[
            (
                updated_sentiment_df.index
                <= current_datetime + pd.Timedelta(minutes=SENTIMENT_TIME_PADDING)
            )
        ]
    else:
        # If updating existing tickers, filter out existing data
        updated_sentiment_df = updated_sentiment_df[
            (updated_sentiment_df.index > last_available_datetime)
            & (
                updated_sentiment_df.index
                <= current_datetime + pd.Timedelta(minutes=SENTIMENT_TIME_PADDING)
            )
        ]

    # Updates data for both sentiment and message volume
    for symbol in BASE_DATASET_SYMBOLS:
        _update_base_dataset_symbol(
            arctic_library,
            symbol,
            updated_sentiment_df,
            current_datetime,
            logger,
            add_new_columns=add_new_columns,
        )


# Needs many arguments for flexibility
# pylint: disable=too-many-arguments
def _update_base_dataset_symbol(
    arctic_library: object,
    symbol: str,
    updated_sentiment_df: pd.DataFrame,
    current_datetime: datetime,
    logger: object,
    add_new_columns: bool = False,
) -> None:
    """
    Update a base dataset symbol in ArcticDB with new data.

    Args:
        arctic_library (object): ArcticDB library instance.
        symbol (str): The symbol to update.
        updated_sentiment_df (pd.DataFrame): DataFrame containing updated sentiment data.
        current_datetime (datetime): The current datetime for metadata.
        add_new_columns (bool): Whether new columns will be added to the dataset.
    """
    updated_dataset = updated_sentiment_df.xs(symbol, axis=1, level=1)
    previous_metadata = arctic_library.read_metadata(symbol).metadata

    if previous_metadata is None:
        new_metadata = {
            "date_created": current_datetime.isoformat(),
            "date_updated": current_datetime.isoformat(),
            "source": "StockTwits",
            "last_dagster_run_id": None,
        }
    else:
        new_metadata = {
            "date_created": previous_metadata["date_created"],
            "date_updated": current_datetime.isoformat(),
            "source": "StockTwits",
            "last_dagster_run_id": previous_metadata["last_dagster_run_id"],
        }

    # If adding new tickers, we need to combine the existing dataset with the new data
    if add_new_columns:
        arctic_db_batch_update(
            symbol=symbol,
            arctic_library=arctic_library,
            new_data=updated_dataset,
            new_metadata=new_metadata,
            logger=logger,
            prune_previous_versions=True,
            allow_mismatched_indices=False,  # Don't add mismatched rows to existing data
        )
    else:
        arctic_db_write_or_append(
            symbol=symbol,
            arctic_library=arctic_library,
            data=updated_dataset,
            metadata=new_metadata,
            prune_previous_versions=True,
        )


# Complex function needs many locals
# pylint: disable=too-many-locals
def update_sentiment_data(
    arctic_library: object,
    tickers: list,
    logger: object,
    portfolio_date: str,
    sentiment_dump_dir: str = OUTPUT_DIR,
    save_dataset: bool = False,
) -> None:
    """
    Updates the sentiment data in ArcticDB for the specified tickers and date,
    downloading missing or incomplete data.

    Args:
        arctic_library (object): ArcticDB library instance.
        tickers (list): List of ticker symbols to update.
        logger (object): Logger for logging messages.
        portfolio_date (str): Portfolio date in 'YYYY-MM-DD' format.

    Raises:
        ValueError: If sentiment data is missing for the requested date.
    """
    portfolio_datetime = datetime.strptime(portfolio_date, "%Y-%m-%d")
    portfolio_datetime = ensure_timezone(portfolio_datetime, EASTERN_TZ)
    # Refer to last market day for sentiment update
<<<<<<< HEAD
    # Use the below line if only want to update relative to passed date
    # current_datetime = get_market_day_from_date(portfolio_date)
    now = datetime.now(EASTERN_TZ)
    current_datetime = get_market_day_from_date(now)
=======
    current_datetime = get_market_day_from_date(portfolio_date)
    logger.info(f"update_sentiment_data(): portfolio_date = {portfolio_date}")
    logger.info(f"update_sentiment_data(): current_datetime = {current_datetime}")
>>>>>>> 0d44323e

    if not arctic_library.has_symbol("sentimentNormalized"):
        raise ValueError("sentimentNormalized dataset not found in ArcticDB")

    # Get head and tail for earliest and latest dates and existing tickers
    symbol_head = arctic_library.head("sentimentNormalized", n=1, columns=[]).data
    symbol_tail = arctic_library.tail("sentimentNormalized", n=1).data
    earliest_available_date = symbol_head.index.min()
    last_available_date = symbol_tail.index.max()
<<<<<<< HEAD
    # UUse current_datetime (market day) for timedelta so it only updates missing market days
    if SENTIMENT_SAVE_MARKET_DAYS_ONLY:
        timedelta_to_last = get_timedelta_market_days(
            start_date=last_available_date,
            end_date=current_datetime,
            prune_end_date=False,
        )

    else:
        timedelta_to_last = (current_datetime - last_available_date).days
=======
    timedelta_to_last = (current_datetime - last_available_date).days
    logger.info(f"update_sentiment_data(): last_available_date = {last_available_date}")
    logger.info(f"update_sentiment_data(): timedelta_to_last = {timedelta_to_last}")
>>>>>>> 0d44323e

    dataset_cols = symbol_tail.columns.tolist()

    missing_tickers = [ticker for ticker in tickers if ticker not in dataset_cols]

    if portfolio_datetime < earliest_available_date:
        raise ValueError(
            "Requested portfolio date is before earliest available sentiment date."
        )

    # Update dataset with current data regardless of portfolio date.
    if timedelta_to_last >= 1:
        # If more than 1 day since last update, update all data
        logger.warning("No recent sentiment data for %s, updating...", current_datetime)
        # Select lookback window to only download what is needed
        # Zoom timedelta is different than timedelta to last.
        # This is because ST will query from now and give partial bars if before close.
        # Fixes issue where mkt day td is 1 but now is 2 days ahead
        zoom_timedelta = (now - last_available_date).days
        zoom_param = select_zoom(zoom_timedelta)

        # Only update existing, missing tickers are added in next step
        _download_and_update_sentiment_data(
            arctic_library=arctic_library,
            tickers=dataset_cols,
            zoom=zoom_param,
            last_available_datetime=last_available_date,
            current_datetime=current_datetime,
            logger=logger,
            add_new_columns=False,
        )
    else:
        logger.warning(
            "Current time is before market close, no updates to existing ticker sentiment needed."
        )

    if missing_tickers:
        logger.warning("Tickers missing from sentiment data: %s", missing_tickers)
        logger.warning("Downloading new tickers...")

        _download_and_update_sentiment_data(
            arctic_library=arctic_library,
            tickers=missing_tickers,
            zoom="ALL",
            last_available_datetime=last_available_date,
            current_datetime=current_datetime,
            logger=logger,
            add_new_columns=True,
        )

    # Save export sentiment dataset CSV.
    # Convert the dataset to a long CSV with the timestamp index preserved
    # and the columns: t, sym, metric, value
    if save_dataset:
        save_sentiment_data(
            tickers=tickers,
            output_dir=sentiment_dump_dir,
            updated_sentiment_df=None,
            dataset_date_str=portfolio_date,
            arctic_library=arctic_library,
            logger=logger,
            overwrite=False,
        )

    # Check datase fragmentation
    for symbol in BASE_DATASET_SYMBOLS:
        check_db_fragmentation(symbol, arctic_library, logger)<|MERGE_RESOLUTION|>--- conflicted
+++ resolved
@@ -195,16 +195,12 @@
     portfolio_datetime = datetime.strptime(portfolio_date, "%Y-%m-%d")
     portfolio_datetime = ensure_timezone(portfolio_datetime, EASTERN_TZ)
     # Refer to last market day for sentiment update
-<<<<<<< HEAD
     # Use the below line if only want to update relative to passed date
     # current_datetime = get_market_day_from_date(portfolio_date)
     now = datetime.now(EASTERN_TZ)
     current_datetime = get_market_day_from_date(now)
-=======
-    current_datetime = get_market_day_from_date(portfolio_date)
     logger.info(f"update_sentiment_data(): portfolio_date = {portfolio_date}")
     logger.info(f"update_sentiment_data(): current_datetime = {current_datetime}")
->>>>>>> 0d44323e
 
     if not arctic_library.has_symbol("sentimentNormalized"):
         raise ValueError("sentimentNormalized dataset not found in ArcticDB")
@@ -214,8 +210,7 @@
     symbol_tail = arctic_library.tail("sentimentNormalized", n=1).data
     earliest_available_date = symbol_head.index.min()
     last_available_date = symbol_tail.index.max()
-<<<<<<< HEAD
-    # UUse current_datetime (market day) for timedelta so it only updates missing market days
+    # Use current_datetime (market day) for timedelta so it only updates missing market days
     if SENTIMENT_SAVE_MARKET_DAYS_ONLY:
         timedelta_to_last = get_timedelta_market_days(
             start_date=last_available_date,
@@ -225,11 +220,8 @@
 
     else:
         timedelta_to_last = (current_datetime - last_available_date).days
-=======
-    timedelta_to_last = (current_datetime - last_available_date).days
     logger.info(f"update_sentiment_data(): last_available_date = {last_available_date}")
     logger.info(f"update_sentiment_data(): timedelta_to_last = {timedelta_to_last}")
->>>>>>> 0d44323e
 
     dataset_cols = symbol_tail.columns.tolist()
 
