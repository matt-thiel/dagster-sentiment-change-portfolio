"""
Constants for the project.
"""

import pytz
from dagster import DailyPartitionsDefinition
from arcticdb import LibraryOptions

EASTERN_TZ = pytz.timezone("America/New_York")

ETF_HOLDINGS_URLS = {
    # Russell 2000
    "IWM": (
        "https://www.ishares.com/us/products/239710/ishares-russell-2000-etf/"
        "1467271812596.ajax?fileType=csv&fileName=IWM&dataType=fund"
    ),
    # Russell 3000
    "IWV": (
        "https://www.ishares.com/us/products/239714/ishares-russell-3000-etf/"
        "1467271812596.ajax?fileType=csv&fileName=IWV_holdings&dataType=fund"
    ),
    # Russel 1000
    "IWB": (
        "https://www.ishares.com/us/products/239707/ishares-russell-1000-etf/"
        "1467271812596.ajax?fileType=csv&fileName=IWB_holdings&dataType=fund"
    ),
    # S&P 500
    "SPY": (
        "https://en.wikipedia.org/wiki/List_of_S%26P_500_companies"
    ),
}

# The vBase forwarder URL for making stamps.
VBASE_FORWARDER_URL = "https://dev.api.vbase.com/forwarder-test/"

# The name of the portfolio set (collection).
# This is the vBase set (collection) that receive the object commitments (stamps)
# for the individual portfolios.
PORTFOLIO_NAME = "SentimentChangePortfolio"

# Define a daily partition for portfolio rebalancing.
# The portfolio rebalances daily starting from 2025-01-01.
PORTFOLIO_PARTITIONS_DEF = DailyPartitionsDefinition(start_date="2025-01-01")

# The ticker of the iShares ETF to use for the portfolio.
#ETF_TICKER = "IWM"
ETF_TICKER = "SPY"
DEBUG_ETF_TICKERS = ["IWM", "IWV", "IWB", "SPY"]

BASE_DATASET_SYMBOLS = ["sentimentNormalized", "messageVolumeNormalized"]
FEATURE_LOOKBACK_WINDOW = 2  # Extra days of data needed to get feature value for today
NULL_CHANGE_WINDOW = (
    20  # Number of days to look back for finding low sentiment change stocks
)

# Default library options for ArcticDB.
DEFAULT_LIBRARY_OPTIONS = LibraryOptions(dynamic_schema=True, dedup=True)

# Output directory for sentiment and portfolio datasets.
<<<<<<< HEAD
OUTPUT_DIR = "data"

# Add minutes to current timestamp for querying sentiment data.
# Adding padding just means most recent bar is partial, no lookahead bias.
# Example: pad=10 means get sentiment bars <= current_time + 10 minutes
SENTIMENT_TIME_PADDING = 10

# ST gives back sentiment data for all dates. Set this to true to only save data for market days.
SENTIMENT_SAVE_MARKET_DAYS_ONLY = True
=======
# The following folder uses the vbase_env_runner folder layout
# for output datasets.
OUTPUT_DIR = "/work/data/output"
>>>>>>> 0d44323e
<|MERGE_RESOLUTION|>--- conflicted
+++ resolved
@@ -57,8 +57,9 @@
 DEFAULT_LIBRARY_OPTIONS = LibraryOptions(dynamic_schema=True, dedup=True)
 
 # Output directory for sentiment and portfolio datasets.
-<<<<<<< HEAD
-OUTPUT_DIR = "data"
+# The following folder uses the vbase_env_runner folder layout
+# for output datasets.
+OUTPUT_DIR = "/work/data/output"
 
 # Add minutes to current timestamp for querying sentiment data.
 # Adding padding just means most recent bar is partial, no lookahead bias.
@@ -66,9 +67,4 @@
 SENTIMENT_TIME_PADDING = 10
 
 # ST gives back sentiment data for all dates. Set this to true to only save data for market days.
-SENTIMENT_SAVE_MARKET_DAYS_ONLY = True
-=======
-# The following folder uses the vbase_env_runner folder layout
-# for output datasets.
-OUTPUT_DIR = "/work/data/output"
->>>>>>> 0d44323e
+SENTIMENT_SAVE_MARKET_DAYS_ONLY = True