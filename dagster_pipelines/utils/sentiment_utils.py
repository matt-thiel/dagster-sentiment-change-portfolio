"""
Utilities for fetching and processing sentiment data from StockTwits API.
"""

import os
import time
import cloudscraper
from datetime import datetime
from json import JSONDecodeError
from requests import HTTPError, Timeout
from requests.adapters import HTTPAdapter
from urllib3.util.retry import Retry
import requests
from tqdm import tqdm
import pandas as pd
import pandas_market_calendars as mcal
import numpy as np

from dagster_pipelines.config.constants import (
    EASTERN_TZ,
    OUTPUT_DIR,
    SENTIMENT_SAVE_MARKET_DAYS_ONLY,
)
from dagster_pipelines.utils.datetime_utils import get_market_day_from_date
from dagster_pipelines.utils.database_utils import compare_files_to_timestamp

STOCKTWITS_ENDPOINT = (
    "https://api-gw-prd.stocktwits.com/api-middleware/external/sentiment/v2/"
)


# Disable too many arguments due to arguments necessary for api call
# pylint: disable=too-many-arguments too-many-locals
def get_symbol_chart(
    symbol: str,
    zoom: str,
    username: str,
    password: str,
    logger: object,
    timeout: int = 10,
) -> pd.DataFrame:
    """
    Fetches sentiment chart data for a given stock symbol from StockTwits API.

    This function makes an authenticated request to the StockTwits sentiment API
    to retrieve historical sentiment data for a specific symbol. The data is
    returned as a timezone-aware DataFrame with sentiment metrics.

    Args:
        symbol (str): Stock symbol to fetch sentiment data for (e.g., 'AAPL').
        zoom (str): Time zoom level for the chart data (e.g., '1D', '1W', '1M').
        username (str): StockTwits API username for authentication.
        password (str): StockTwits API password for authentication.
        logger (object): Logger object for logging messages and errors.
        timeout (int, optional): Request timeout in seconds. Defaults to 10.

    Returns:
        pd.DataFrame: DataFrame containing the sentiment chart data with timezone-aware
            datetime index and sentiment metrics as columns.

    Raises:
        HTTPError: If the HTTP request fails (4xx or 5xx status codes).
        JSONDecodeError: If the response cannot be parsed as valid JSON.
        ConnectionError: If there is a network connection error.
        Timeout: If the request times out.
    """

    # Create retry strategy
    retry_strategy = Retry(
        total=5,
        backoff_factor=2,
        status_forcelist=[409, 429, 500, 502, 503, 504],
        allowed_methods=["GET"],
    )

    # Create session with retry adapter
    session = requests.Session()
    adapter = HTTPAdapter(max_retries=retry_strategy)
    session.mount("http://", adapter)
    session.mount("https://", adapter)

    # Chrome user-agent header
    # pylint: disable=duplicate-code
    headers = {
        "User-Agent": (
            "Mozilla/5.0 (Windows NT 10.0; Win64; x64) "
            "AppleWebKit/537.36 (KHTML, like Gecko) "
            "Chrome/120.0.0.0 Safari/537.36"
        )
    }

    try:
        # Use cloudscraper to avoid being blocked by Cloudflare
        # when scraping the StockTwits API from various client locations.
        url = f"{STOCKTWITS_ENDPOINT}{symbol}/chart"
<<<<<<< HEAD

        resp = session.get(
=======
        scraper = cloudscraper.create_scraper()
        resp = scraper.get(
>>>>>>> 0d44323e
            url,
            auth=(username, password),
            params={"zoom": zoom},
<<<<<<< HEAD
=======
            auth=(username, password),
>>>>>>> 0d44323e
            timeout=timeout,
            headers=headers,
        )
        
        resp.raise_for_status()
        result = resp.json()            

    except HTTPError as err:
        if err.response.status_code == 409:
            logger.warning(f"Conflict error for {symbol}: {err}")
        elif err.response.status_code == 429:
            logger.warning(f"Rate limited for {symbol}: {err}")
        else:
            logger.error(f"HTTP error {err.response.status_code} for {symbol}: {err}")
        raise  # Re-raise to let caller handle

    except JSONDecodeError as err:
        logger.error(f"JSON Decode Error for {symbol}: {err}")
        raise

    except ConnectionError as err:
        logger.error(f"Connection Error for {symbol}: {err}")
        raise

    except Timeout as err:
        logger.error(f"Timeout Error for {symbol}: {err}")
        raise

    response_df = pd.DataFrame.from_dict(result["data"], orient="index")

    response_df.index = pd.to_datetime(response_df.index, utc=True).tz_convert(
        "America/New_York"
    )

    return response_df


# Disable too many arguments due to arguments necessary for api call
# pylint: disable=too-many-arguments
def get_chart_for_symbols(
    symbols: list[str],
    zoom: str,
    username: str,
    password: str,
    logger: object,
    timeout: int = 10,
) -> pd.DataFrame:
    """
    Fetches sentiment data for multiple tickers with progress tracking and error handling.

    This function iterates through a list of symbols, fetching sentiment data for each
    one using the StockTwits API. It includes progress tracking, error handling for
    individual symbols, and rate limiting to avoid API throttling. The results are
    combined into a multi-indexed DataFrame.

    Args:
        symbols (list[str]): List of ticker symbols to fetch sentiment data for.
        zoom (str): Time zoom level for the chart data (e.g., '1D', '1W', '1M').
        username (str): StockTwits API username for authentication.
        password (str): StockTwits API password for authentication.
        logger (object): Logger object for logging messages and errors.
        timeout (int, optional): Request timeout in seconds. Defaults to 10.

    Returns:
        pd.DataFrame: Multi-indexed DataFrame with tickers as the first level and
            sentiment metrics as the second level of column names.

    Raises:
        ValueError: If no data was successfully fetched for any ticker in the list.
        HTTPError: If HTTP requests fail for individual symbols (logged but not raised).
        JSONDecodeError: If JSON parsing fails for individual symbols (logged but not raised).
        ConnectionError: If connection errors occur for individual symbols (logged but not raised).
        Timeout: If requests timeout for individual symbols (logged but not raised).
    """
    dfs = {}

    for symbol in tqdm(symbols, desc="Fetching sentiment data"):
        try:
            df = get_symbol_chart(
                symbol=symbol,
                zoom=zoom,
                username=username,
                password=password,
                logger=logger,
                timeout=timeout,
            )
            df = df.drop(columns=["dateTime"])
            dfs[symbol] = df
        except (HTTPError, JSONDecodeError, ConnectionError, Timeout, ValueError) as e:
            logger.error("Error fetching data for %s: %s", symbol, e)
            continue
        # Add a small delay to avoid rate limiting
        time.sleep(0.1)

    if not dfs:
        raise ValueError("No data was successfully fetched for any ticker")

    combined_df = pd.concat(
        [
            df.set_axis(pd.MultiIndex.from_product([[ticker], df.columns]), axis=1)
            for ticker, df in dfs.items()
        ],
        axis=1,
    )

    dfs.clear()

    if SENTIMENT_SAVE_MARKET_DAYS_ONLY:
        market_days = mcal.get_calendar("NYSE").schedule(
            start_date=combined_df.index.min(),
            end_date=combined_df.index.max(),
        )
        combined_df = combined_df[
            np.isin(combined_df.index.date, market_days.index.date)
        ]

    return combined_df


def select_zoom(days_to_query: int) -> str:
    """
    Selects the appropriate StockTwits API zoom level based on the number of days to query.

    This function maps the number of days to query to the most appropriate zoom level
    for the StockTwits API. It uses predefined thresholds to optimize data granularity
    and API performance.

    Args:
        days_to_query (int): Number of days of data to query.

    Returns:
        str: Zoom level string appropriate for the query period:
            - '1D' for 1 day or less
            - '1W' for 2-7 days
            - '1M' for 8-30 days
            - '3M' for 31-90 days
            - '6M' for 91-180 days
            - '1Y' for 181-365 days
            - 'ALL' for all available data
    """
    zooms = [
        (1, "1D"),
        # (2, "1D"),
        # (7, "1W"),
        (30, "1M"),
        (90, "3M"),
        (180, "6M"),
        (365, "1Y"),
    ]
    for max_days, zoom in zooms:
        if days_to_query <= max_days:
            return zoom
    return "ALL"


def save_sentiment_data(
    tickers: list[str],
    output_dir: str,
    arctic_library: object,
    dataset_date_str: str,
    updated_sentiment_df: pd.DataFrame | None,
    logger: object,
    overwrite: bool = False,
) -> None:
    """
    Saves sentiment data to ArcticDB.
    """
    now = datetime.now(EASTERN_TZ)
    last_market_close = get_market_day_from_date(now)
    # current_timestamp = datetime.now(EASTERN_TZ).strftime("%Y%m%d%H%M%S")
    dataset_timestamp = get_market_day_from_date(dataset_date_str)

    # Check if a file exists up to the hour timestamp
    if not overwrite and compare_files_to_timestamp(
        output_dir,
        dataset_timestamp.strftime("%Y%m%d%H%M%S"),
        "sentiment_features_long_last_",
        10,
    ):
        logger.info("Sentiment csv dump already exists for this hour, skipping save...")
        return

    if output_dir != OUTPUT_DIR:
        logger.warning(
            "Passed output directory is different from OUTPUT_DIR constant. "
            "This may cause data to be saved in multiple locations when running "
            "the portfolio producer. To avoid this, ensure the OUTPUT_DIR "
            "constant in constants.py is the same as the passed output directory."
        )

    if (
        updated_sentiment_df is None
        or last_market_close.date() != dataset_timestamp.date()
    ):
        logger.info(
            "No data passed/current date does not match intended dataset date. "
            "Saving from ArcticDB..."
        )

        # updated_sentiment_df = arctic_library.tail("sentimentNormalized", n=1).data
        sentiment_df = arctic_library.read(
            "sentimentNormalized", date_range=(dataset_timestamp, dataset_timestamp)
        ).data
        message_volume_df = arctic_library.read(
            "messageVolumeNormalized", date_range=(dataset_timestamp, dataset_timestamp)
        ).data

        updated_sentiment_df = pd.concat(
            [sentiment_df, message_volume_df],
            keys=["sentimentNormalized", "messageVolumeNormalized"],
            axis=1,
        )

    os.makedirs(output_dir, exist_ok=True)

    dataset_timestamp = dataset_timestamp.strftime("%Y%m%d%H%M%S")

    sentiment_features_long = updated_sentiment_df.stack(
        level=[0, 1], future_stack=True
    ).reset_index()
    sentiment_features_long.columns = ["t", "metric", "sym", "value"]
    # Filter to tickers
    sentiment_features_long = sentiment_features_long[
        sentiment_features_long["sym"].isin(tickers)
    ]
    # Subset to the latest timestamp.
    t_max = sentiment_features_long["t"].max()
    sentiment_features_long_last = sentiment_features_long[
        sentiment_features_long["t"] == t_max
    ]
    sentiment_features_long_last.to_csv(
        os.path.join(output_dir, f"sentiment_features_{dataset_timestamp}.csv"),
        index=False,
    )

    logger.info(
        "Sentiment csv dump saved to %s",
        os.path.join(output_dir, f"sentiment_features_{dataset_timestamp}.csv"),
    )<|MERGE_RESOLUTION|>--- conflicted
+++ resolved
@@ -93,27 +93,18 @@
         # Use cloudscraper to avoid being blocked by Cloudflare
         # when scraping the StockTwits API from various client locations.
         url = f"{STOCKTWITS_ENDPOINT}{symbol}/chart"
-<<<<<<< HEAD
-
-        resp = session.get(
-=======
         scraper = cloudscraper.create_scraper()
         resp = scraper.get(
->>>>>>> 0d44323e
             url,
             auth=(username, password),
             params={"zoom": zoom},
-<<<<<<< HEAD
-=======
             auth=(username, password),
->>>>>>> 0d44323e
             timeout=timeout,
             headers=headers,
         )
         
         resp.raise_for_status()
         result = resp.json()            
-
     except HTTPError as err:
         if err.response.status_code == 409:
             logger.warning(f"Conflict error for {symbol}: {err}")
